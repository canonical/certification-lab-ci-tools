#!/usr/bin/env bash

# Clone the certification tools repo to a local directory.
# If the repo is already available locally, fetch the latest version.
# Use the --branch option to specify a specific branch.
# Use the --skip-device option to skip installing scriptlets to the DUT.

# disable tracing (if previously enabled)
[[ "$-" == *x* ]] && TRACING=true && set +x || TRACING=false

BRANCH_DEFAULT=main
TOOLS_REPO=https://github.com/canonical/hwcert-jenkins-tools.git
TOOLS_PATH_DEFAULT=$(basename $TOOLS_REPO .git)
export TOOLS_PATH_DEVICE=".scriptlets"

usage() {
    echo "Usage: $0 [<path>] [--branch <value>] [--skip-device]"
    exit 1
}

clone() {
    git clone -q --depth=1 --branch $BRANCH $TOOLS_REPO $TOOLS_PATH > /dev/null
}

install_on_device() {
    # copy selected scriptlets over to the device
    DEVICE_SCRIPTLETS=(retry check_for_packages_complete wait_for_packages_complete install_packages clean_machine git_get_shallow)
    _run mkdir -p "$TOOLS_PATH_DEVICE" \
    && _put "${DEVICE_SCRIPTLETS[@]/#/$SCRIPTLETS_PATH/}" :"$TOOLS_PATH_DEVICE"

    # fuser is required by `check_for_packages_complete`
    # (so install it on the device, where it is used)
    _run bash < $SCRIPTLETS_PATH/defs/install_psmisc
}

TOOLS_PATH=""
BRANCH=""
SKIP_DEVICE=""
while [[ "$#" -gt 0 ]]; do
    case $1 in
        --branch)
            if [ -n "$2" ]; then
                BRANCH=$2
                shift
            else
                echo "Error: value required for --branch"
                exit 1
            fi
            ;;
        --skip-device)
            SKIP_DEVICE=true
            ;;
        *)
            if [ -z "$TOOLS_PATH" ]; then
                TOOLS_PATH=$1
            else
                echo "Error: Invalid argument $1"
                usage
            fi
            ;;
    esac
    shift
done

# assign default values if command-line arguments have not been provided
TOOLS_PATH=${TOOLS_PATH:-$TOOLS_PATH_DEFAULT}
BRANCH=${BRANCH:-$BRANCH_DEFAULT}

# retrieve the tools from the repository
if ! (rm -rf $TOOLS_PATH && clone); then
    echo "Unable to clone $TOOLS_REPO@$BRANCH into local repo: $TOOLS_PATH"
    exit 1
fi
echo "Cloned $TOOLS_REPO@$BRANCH into local repo: $TOOLS_PATH"

# add scriptlets to agent's PATH
SCRIPTLETS_PATH=$TOOLS_PATH/scriptlets
source "$SCRIPTLETS_PATH/defs/add_to_path"
add_to_path $SCRIPTLETS_PATH
add_to_path $SCRIPTLETS_PATH/sru-helpers
add_to_path ~/.local/bin

<<<<<<< HEAD
echo "Installing agent dependencies"
install_packages pipx python3-venv sshpass jq > /dev/null

echo "Installing agent tools"
pipx install --spec $TOOLS_PATH/cert-tools/launcher launcher > /dev/null

# ensure that the device is reachable and copy over selected scriptlets
# (testing reachability with --allow-starting is a single-try fallback option)
(wait_for_ssh --allow-degraded || check_for_ssh --allow-starting) \
&& echo "Installing selected scriptlets on the device" \
&& install_on_device \
|| exit 1
=======
log "Installing agent dependencies"
install_packages pipx python3-venv sshpass jq > /dev/null

log "Installing agent tools"
pipx install --spec $TOOLS_PATH/cert-tools/launcher launcher > /dev/null

# grab DEVICE_USER from the scenario file, if possible
# (generally, a non-default DEVICE_USER needs to be set
# prior to accessing the device for the first time)
if check_for_scenario_file > /dev/null; then
    DEVICE_USER="$(scenario environment.user)"
    [ "$?" -eq 0 ] && export DEVICE_USER && log "DEVICE_USER set to $DEVICE_USER"
fi

if [ -z "$SKIP_DEVICE" ]; then
    # ensure that the device is reachable and copy over selected scriptlets
    # (testing reachability with --allow-starting is a single-try fallback option)
    (wait_for_ssh --allow-degraded || check_for_ssh --allow-starting) \
    && echo "Installing selected scriptlets on the device" \
    && install_on_device \
    || exit 1
fi
>>>>>>> 89ff9df2

# restore tracing (if previously enabled)
[ "$TRACING" = true ] && set -x || true<|MERGE_RESOLUTION|>--- conflicted
+++ resolved
@@ -80,20 +80,6 @@
 add_to_path $SCRIPTLETS_PATH/sru-helpers
 add_to_path ~/.local/bin
 
-<<<<<<< HEAD
-echo "Installing agent dependencies"
-install_packages pipx python3-venv sshpass jq > /dev/null
-
-echo "Installing agent tools"
-pipx install --spec $TOOLS_PATH/cert-tools/launcher launcher > /dev/null
-
-# ensure that the device is reachable and copy over selected scriptlets
-# (testing reachability with --allow-starting is a single-try fallback option)
-(wait_for_ssh --allow-degraded || check_for_ssh --allow-starting) \
-&& echo "Installing selected scriptlets on the device" \
-&& install_on_device \
-|| exit 1
-=======
 log "Installing agent dependencies"
 install_packages pipx python3-venv sshpass jq > /dev/null
 
@@ -116,7 +102,6 @@
     && install_on_device \
     || exit 1
 fi
->>>>>>> 89ff9df2
 
 # restore tracing (if previously enabled)
 [ "$TRACING" = true ] && set -x || true