--- conflicted
+++ resolved
@@ -78,17 +78,8 @@
         .base' <<< $SNAPINFO
     )
     # use the base as a heuristic to derive the Checkbox runtime
-<<<<<<< HEAD
-    if [ "$BASE" = "null" ] || [ -z "$BASE" ]; then
-      # no base:" fall back to using the Core version
-      # (the final "grep ." will cause the command to fail if there's no match)
-      RUNTIME_NAME="checkbox$(_run "cat /etc/os-release" | sed -n 's/PRETTY_NAME="Ubuntu Core \([0-9]\{2\}\)"$/\1/p' | grep .)"
-    elif [ "$BASE" = "core" ]; then
-      # base: core -> runtime: checkbox16
-=======
     if [ "$BASE" = "core" ] || [ "$BASE" = "null" ]; then
       # base: core or undefined -> runtime: checkbox16
->>>>>>> 454a2803
       RUNTIME_NAME=checkbox16
     else
       # base coreYY -> runtime checkboxYY
